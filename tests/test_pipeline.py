--- conflicted
+++ resolved
@@ -1,17 +1,12 @@
 import pytest
 import shutil
-<<<<<<< HEAD
-import filecmp
-import os
-from suite2p import run_s2p, default_ops
-=======
 import numpy as np
 import sys
 from pathlib import Path
-from suite2p import run_s2p
 from typing import Tuple, Iterable
-from suite2p.utils import download_url_to_file
->>>>>>> d7bed165
+
+import suite2p
+from tests.utils import download_url_to_file
 
 
 # Paths to .suite2p dir and .suite2p test_data dir
@@ -108,14 +103,9 @@
     Initializes ops to be used for test. Also, uses tmpdir fixture to create a unique temporary dir for
     each test. Then, removes temporary directory after test is completed.
     """
-<<<<<<< HEAD
-    ops = default_ops()
-    ops['data_path'] = [img_path]
-=======
-    ops = run_s2p.default_ops()
+    ops = suite2p.default_ops()
     download_test_data()
     ops['data_path'] = [test_data_dir]
->>>>>>> d7bed165
     ops['save_path0'] = str(tmpdir)
     yield ops, str(tmpdir)
     tmpdir_path = Path(str(tmpdir))
@@ -159,7 +149,7 @@
         """
         # Get ops and unique tmp_dir from fixture
         ops, tmp_dir = setup_and_teardown
-        run_s2p.run_s2p(ops=ops)
+        suite2p.run_s2p(ops=ops)
         # Check outputs against ground_truth files
         self.check_output_gt(tmp_dir, ops['nplanes'], ops['nchannels'])
 
@@ -169,7 +159,7 @@
         """
         ops, tmp_dir = setup_and_teardown
         ops['nplanes'] = 2
-        run_s2p.run_s2p(ops=ops)
+        suite2p.run_s2p(ops=ops)
         self.check_output_gt(tmp_dir, ops['nplanes'], ops['nchannels'])
 
     def test_2plane_2chan(self, setup_and_teardown):
@@ -179,5 +169,5 @@
         ops, tmp_dir = setup_and_teardown
         ops['nplanes'] = 2
         ops['nchannels'] = 2
-        run_s2p.run_s2p(ops=ops)
+        suite2p.run_s2p(ops=ops)
         self.check_output_gt(tmp_dir, ops['nplanes'], ops['nchannels'])