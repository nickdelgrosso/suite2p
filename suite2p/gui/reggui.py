--- conflicted
+++ resolved
@@ -431,11 +431,7 @@
             if os.path.isfile(ops['reg_file']):
                 self.reg_loc = [ops['reg_file']]
             else:
-<<<<<<< HEAD
-                self.reg_loc = os.path.abspath(os.path.join(os.path.dirname(filename),'data.bin'))
-=======
                 self.reg_loc = [os.path.abspath(os.path.join(os.path.dirname(fileName),'data.bin'))]
->>>>>>> 55131167
             self.reg_file = [open(self.reg_loc[-1],'rb')]
             self.wraw = False
             self.wred = False
