from typing import Optional, Tuple, Sequence

import numpy as np


class BinaryFile:

    def __init__(self, Ly: int, Lx: int, read_filename: str, write_filename: Optional[str] = None):
        self.Ly = Ly
        self.Lx = Lx
        self.read_filename = read_filename
        self.write_filename = write_filename

        if read_filename == write_filename:
            self.read_file = open(read_filename, mode='r+b')
            self.write_file = self.read_file
        elif read_filename and not write_filename:
            self.read_file = open(read_filename, mode='rb')
            self.write_file = write_filename
        elif read_filename and write_filename and read_filename != write_filename:
            self.read_file = open(read_filename, mode='rb')
            self.write_file = open(write_filename, mode='wb')
        else:
            raise IOError("Invalid combination of read_file and write_file")

        self._index = 0
        self._can_read = True

    @property
    def nbytesread(self) -> int:
        """number of bytes per frame (FIXED for given file)"""
        return 2 * self.Ly * self.Lx

    @property
    def nbytes(self) -> int:
        """total number of bytes in the read_file."""
        currpos = self.read_file.tell()
        self.read_file.seek(0, 2)
        size = self.read_file.tell()
        self.read_file.seek(currpos)
        return size

    @property
    def n_frames(self) -> int:
        """total number of fraames in the read_file."""
        return int(self.nbytes // self.nbytesread)

    @property
    def shape(self) -> Tuple[int, int, int]:
        return self.n_frames, self.Ly, self.Lx

    @property
    def size(self) -> int:
        return np.prod(self.shape)

    def close(self) -> None:
        self.read_file.close()
        if self.write_file:
            self.write_file.close()

    def __enter__(self):
        return self

    def __exit__(self, exc_type, exc_val, exc_tb):
        self.close()

    def __getitem__(self, *items):
        frame_indices, *crop = items
        if isinstance(frame_indices, int):
            frames = self.ix(indices=[frame_indices])
        elif isinstance(frame_indices, slice):
            frames = self.ix(indices=from_slice(frame_indices))
        else:
            frames = self.ix(indices=frame_indices)
        return frames[(slice(None),) + crop] if crop else frames

    def sampled_mean(self):
        n_frames = self.n_frames
        nsamps = min(n_frames, 1000)
        inds = np.linspace(0, n_frames, 1+nsamps).astype(np.int64)[:-1]
        frames = self.ix(indices=inds).astype(np.float32)
        return frames.mean(axis=0)

    def iter_frames(self, batch_size=1, dtype=np.float32):
        while True:
            results = self.read(batch_size=batch_size, dtype=dtype)
            if results is None:
                break
            indices, data = results
            yield indices, data

    def ix(self, indices: Sequence[int]):
        frames = np.empty((len(indices), self.Ly, self.Lx), np.int16)
        # load and bin data
        orig_ptr = self.read_file.tell()
        for frame, ixx in zip(frames, indices):
            self.read_file.seek(self.nbytesread * ixx)
            buff = self.read_file.read(self.nbytesread)
            data = np.frombuffer(buff, dtype=np.int16, offset=0)
            frame[:] = np.reshape(data, (self.Ly, self.Lx))
        self.read_file.seek(orig_ptr)
        return frames

    def read(self, batch_size=1, dtype=np.float32) -> Optional[Tuple[np.ndarray, np.ndarray]]:
        if not self._can_read:
            raise IOError("BinaryFile needs to write before it can read again.")
        nbytes = self.nbytesread * batch_size
        buff = self.read_file.read(nbytes)
        data = np.frombuffer(buff, dtype=np.int16, offset=0).reshape(-1, self.Ly, self.Lx).astype(dtype)
        if data.size == 0:
            return None
        indices = np.arange(self._index, self._index + data.shape[0])
        self._index += data.shape[0]
        if self.read_file is self.write_file:
            self._can_read = False
        return indices, data

    def write(self, data: np.ndarray) -> None:
        if self._can_read and self.read_file is self.write_file:
            raise IOError("BinaryFile needs to read before it can write again.")
        if not self.write_file:
            raise IOError("No write_file specified, writing not possible.")
        if self.read_file is self.write_file:
            self.write_file.seek(-2 * data.size, 1)
            self._can_read = True
        self.write_file.write(bytearray(np.minimum(data, 2 ** 15 - 2).astype('int16')))

    def bin_movie(self, bin_size: int, x_range: Optional[Tuple[int, int]] = None, y_range: Optional[Tuple[int, int]] = None,
                  bad_frames: Optional[np.ndarray] = None, reject_threshold: float = 0.5) -> np.ndarray:
        """Returns binned movie that rejects bad_frames (bool array) and crops to (y_range, x_range)."""

        good_frames = ~bad_frames if bad_frames is not None else np.ones(self.n_frames, dtype=bool)

        batch_size = min(np.sum(good_frames), 500)
        batches = []
<<<<<<< HEAD
        for indices, data in self.iter_frames(batch_size=batch_size):
            if len(data) != batch_size:
                break

            if x_range is not None and y_range is not None:
                data = data[:, slice(*y_range), slice(*x_range)]  # crop

            good_indices = good_frames[indices]
            if np.mean(good_indices) > reject_threshold:
                data = data[good_indices]

            data = binned_mean(mov=data, bin_size=bin_size)
            batches.extend(data)

        mov = np.stack(batches)
        return mov


def from_slice(s: slice) -> Optional[np.ndarray]:
    return np.arange(s.start, s.stop, s.step) if any([s.start, s.stop, s.step]) else None

=======
        batch_size = min(n_frames - len(bad_frames), 500) // bin_size * bin_size
        for indices, data in f.iter_frames(batch_size=batch_size):
            if len(x_range) and len(y_range):
                data = crop(mov=data, y_range=y_range, x_range=x_range)

            if len(bad_frames) > 0:
                data = reject_frames(mov=data, bad_indices=bad_frames, mov_indices=indices, reject_threshold=0.5)
            
            if data.shape[0] > bin_size:
                dbin = binned_mean(mov=data, bin_size=bin_size)
                if dbin.shape[0]>0:
                    batches.append(dbin)
>>>>>>> d2dba9e6

def binned_mean(mov: np.ndarray, bin_size) -> np.ndarray:
    """Returns an array with the mean of each time bin (of size 'bin_size')."""
    n_frames, Ly, Lx = mov.shape
    mov = mov[:(n_frames // bin_size) * bin_size]
    return mov.reshape(-1, bin_size, Ly, Lx).mean(axis=1)<|MERGE_RESOLUTION|>--- conflicted
+++ resolved
@@ -133,7 +133,6 @@
 
         batch_size = min(np.sum(good_frames), 500)
         batches = []
-<<<<<<< HEAD
         for indices, data in self.iter_frames(batch_size=batch_size):
             if len(data) != batch_size:
                 break
@@ -145,8 +144,9 @@
             if np.mean(good_indices) > reject_threshold:
                 data = data[good_indices]
 
-            data = binned_mean(mov=data, bin_size=bin_size)
-            batches.extend(data)
+            if data.shape[0] > bin_size:
+                data = binned_mean(mov=data, bin_size=bin_size)
+                batches.extend(data)
 
         mov = np.stack(batches)
         return mov
@@ -155,20 +155,6 @@
 def from_slice(s: slice) -> Optional[np.ndarray]:
     return np.arange(s.start, s.stop, s.step) if any([s.start, s.stop, s.step]) else None
 
-=======
-        batch_size = min(n_frames - len(bad_frames), 500) // bin_size * bin_size
-        for indices, data in f.iter_frames(batch_size=batch_size):
-            if len(x_range) and len(y_range):
-                data = crop(mov=data, y_range=y_range, x_range=x_range)
-
-            if len(bad_frames) > 0:
-                data = reject_frames(mov=data, bad_indices=bad_frames, mov_indices=indices, reject_threshold=0.5)
-            
-            if data.shape[0] > bin_size:
-                dbin = binned_mean(mov=data, bin_size=bin_size)
-                if dbin.shape[0]>0:
-                    batches.append(dbin)
->>>>>>> d2dba9e6
 
 def binned_mean(mov: np.ndarray, bin_size) -> np.ndarray:
     """Returns an array with the mean of each time bin (of size 'bin_size')."""
