--- conflicted
+++ resolved
@@ -88,12 +88,6 @@
         neuropil_masks[n,ypix,xpix] = 0
     S = np.sum(neuropil_masks, axis=(1,2))
     neuropil_masks /= S[:, np.newaxis, np.newaxis]
-<<<<<<< HEAD
-
-    #stat[n]['ipix_neuropil'] = utils.sub2ind((Ly,Lx), ypix1,xpix1)
-
-=======
->>>>>>> 71bfd2bd
     return neuropil_masks
 
 def masks_and_traces(ops, stat):
